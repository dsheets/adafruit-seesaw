use core::cmp::min;

use super::{Modules, Reg};
use crate::{devices::SeesawDevice, driver::Driver, DriverExt, SeesawError};

/// WO - 8 bits
/// This register sets the pin number (PORTA) that is used for the NeoPixel
/// output.
const SET_PIN: &Reg = &[Modules::Neopixel.into_u8(), 0x01];
/// WO - 8 bits
/// The protocol speed. (see `NeopixelSpeed`) Default is 800khz.
const SET_SPEED: &Reg = &[Modules::Neopixel.into_u8(), 0x02];
/// WO - 16 bits
/// The number of bytes currently used for the pixel array. This is
/// dependent on when the pixels you are using are RGB or RGBW.
const SET_LEN: &Reg = &[Modules::Neopixel.into_u8(), 0x03];
/// WO - 256 bits (32 bytes)
/// The data buffer. The first 2 bytes are the start address, and the data
/// to write follows. Data should be written in blocks of maximum size 30
/// bytes at a time.
const SET_BUF: &Reg = &[Modules::Neopixel.into_u8(), 0x04];
/// W0 - Zero bits
/// Sending the SHOW command will cause the output to update. There's no
/// arguments/data after the command.
const SHOW: &Reg = &[Modules::Neopixel.into_u8(), 0x05];

pub trait ColorVector: Copy {
    const DIMS: usize;
}

pub type ColorRGB = (u8, u8, u8);

impl ColorVector for ColorRGB {
    const DIMS: usize = 3;
}

pub type ColorRGBW = (u8, u8, u8, u8);

impl ColorVector for ColorRGBW {
    const DIMS: usize = 4;
}

/// See <https://github.com/adafruit/Adafruit_NeoPixel/blob/fe882b84951bed066764f9350e600a2ec2aa5a9e/Adafruit_NeoPixel.h#L64>
pub trait ColorLayout {
    type Vector: ColorVector;
    fn blit(c: &Self::Vector, buf: &mut [u8]);
}

pub struct RGB;
impl ColorLayout for RGB {
    type Vector = ColorRGB;

    #[inline]
    fn blit((r, g, b): &Self::Vector, buf: &mut [u8]) {
        buf[0] = *r;
        buf[1] = *g;
        buf[2] = *b;
    }
}

pub struct GRB;
impl ColorLayout for GRB {
    type Vector = ColorRGB;

    #[inline]
    fn blit((r, g, b): &Self::Vector, buf: &mut [u8]) {
        buf[0] = *g;
        buf[1] = *r;
        buf[2] = *b;
    }
}

pub struct RGBW;
impl ColorLayout for RGBW {
    type Vector = ColorRGBW;

    #[inline]
    fn blit((r, g, b, w): &Self::Vector, buf: &mut [u8]) {
        buf[0] = *r;
        buf[1] = *g;
        buf[2] = *b;
        buf[3] = *w;
    }
}

pub const fn max_reg_write(max_i2c_write: usize) -> usize {
    max_i2c_write - 2
}

pub const fn max_color_write(max_i2c_write: usize, dims: usize) -> usize {
    max_reg_write(max_i2c_write) / dims
}

const MAX_I2C_WRITE: usize = 32;

pub trait NeopixelModule<D: Driver, C: ColorLayout>: SeesawDevice<Driver = D> {
    const PIN: u8;

    /// The number of neopixels on the device
    const N_LEDS: u16 = 1;

    fn enable_neopixel(&mut self) -> Result<(), SeesawError<D::Error>> {
        let addr = self.addr();

        self.driver()
            .write_u8(addr, SET_PIN, Self::PIN)
            .and_then(|_| {
                self.driver().delay_us(10_000);
                self.driver()
                    .write_u16(addr, SET_LEN, C::Vector::DIMS as u16 * Self::N_LEDS)
            })
            .map(|_| self.driver().delay_us(10_000))
            .map_err(SeesawError::I2c)
    }

    fn set_neopixel_speed(&mut self, speed: NeopixelSpeed) -> Result<(), SeesawError<D::Error>> {
        let addr = self.addr();

        self.driver()
            .write_u8(
                addr,
                SET_SPEED,
                match speed {
                    NeopixelSpeed::Khz400 => 0,
                    NeopixelSpeed::Khz800 => 1,
                },
            )
            .map(|_| self.driver().delay_us(10_000))
            .map_err(SeesawError::I2c)
    }

    fn set_neopixel_color(&mut self, c: C::Vector) -> Result<(), SeesawError<D::Error>> {
        self.set_nth_neopixel_color(0, c)
    }

    fn set_nth_neopixel_color(
        &mut self,
<<<<<<< HEAD
        n: u16,
        color: C::Vector,
    ) -> Result<(), SeesawError<D::Error>> {
        self.set_neopixel_colors(n as usize, &[color; 1])
    }
=======
        n: usize,
        r: u8,
        g: u8,
        b: u8,
    ) -> Result<(), SeesawError<D::Error>> {
        assert!(n < Self::N_LEDS as usize);
        let [zero, one] = u16::to_be_bytes(3 * n as u16);
        let addr = self.addr();
>>>>>>> 2da444c1

    fn set_neopixel_colors<const N: usize>(
        &mut self,
        offset: usize,
        colors: &[C::Vector; N],
    ) -> Result<(), SeesawError<D::Error>> {
        self.set_neopixel_colors_max_i2c_write(offset, 32, colors)
    }

    fn set_neopixel_colors_max_i2c_write(
        &mut self,
        offset: usize,
        max_i2c_write: usize,
        colors: &[C::Vector],
    ) -> Result<(), SeesawError<D::Error>> {
        let n = colors.len();
        assert!(offset + n <= Self::N_LEDS as usize);

<<<<<<< HEAD
        let max_i2c_write = min(max_i2c_write, MAX_I2C_WRITE);
        let mut buf: [u8; MAX_I2C_WRITE] = [0; MAX_I2C_WRITE];

        let max_color_write = max_color_write(max_i2c_write, C::Vector::DIMS);
        let tail = n % max_color_write;
        let bulk = n - tail;

        let mut reg_off: u16 = (offset * C::Vector::DIMS) as u16;
        let mut color_off: usize = 0;

        while color_off < bulk {
            let sz = self.write_neopixel_buf(
                reg_off,
                &colors[color_off..color_off + max_color_write],
                &mut buf,
            )?;

            color_off += max_color_write;
            reg_off += sz as u16;
        }

        if tail != 0 {
            let _ =
                self.write_neopixel_buf(reg_off, &colors[color_off..color_off + tail], &mut buf)?;
        }

        Ok(())
    }

    fn write_neopixel_buf(
        &mut self,
        reg_off: u16,
        colors: &[C::Vector],
        buf: &mut [u8],
    ) -> Result<usize, SeesawError<D::Error>> {
        buf[0..2].copy_from_slice(&u16::to_be_bytes(reg_off));

        let mut sub_colors = &mut buf[2..];
        for c in colors {
            C::blit(c, sub_colors);
            sub_colors = &mut sub_colors[C::Vector::DIMS..];
        }
        let sz = colors.len() * C::Vector::DIMS;

        let addr = self.addr();
        self.driver()
            .register_write(addr, SET_BUF, &buf[..2 + sz])
            .map_err(SeesawError::I2c)?;
        Ok(sz)
=======
        (0..Self::N_LEDS)
            .try_for_each(|n| {
                let [zero, one] = u16::to_be_bytes(3 * n);
                let color = colors[n as usize];
                self.driver()
                    .register_write(addr, SET_BUF, &[zero, one, color.0, color.1, color.2])
            })
            .map_err(SeesawError::I2c)
>>>>>>> 2da444c1
    }

    fn sync_neopixel(&mut self) -> Result<(), SeesawError<D::Error>> {
        let addr = self.addr();

        self.driver()
            .register_write(addr, SHOW, &[])
            .map(|_| self.driver().delay_us(125))
            .map_err(SeesawError::I2c)
    }
}

/// NeopixelModule: The Neopixel protocol speed
#[derive(Debug, Default)]
pub enum NeopixelSpeed {
    Khz400 = 0,
    #[default]
    Khz800 = 1,
}<|MERGE_RESOLUTION|>--- conflicted
+++ resolved
@@ -135,22 +135,12 @@
 
     fn set_nth_neopixel_color(
         &mut self,
-<<<<<<< HEAD
-        n: u16,
+        n: usize,
         color: C::Vector,
     ) -> Result<(), SeesawError<D::Error>> {
+        assert!(n < Self::N_LEDS as usize);
         self.set_neopixel_colors(n as usize, &[color; 1])
     }
-=======
-        n: usize,
-        r: u8,
-        g: u8,
-        b: u8,
-    ) -> Result<(), SeesawError<D::Error>> {
-        assert!(n < Self::N_LEDS as usize);
-        let [zero, one] = u16::to_be_bytes(3 * n as u16);
-        let addr = self.addr();
->>>>>>> 2da444c1
 
     fn set_neopixel_colors<const N: usize>(
         &mut self,
@@ -169,7 +159,6 @@
         let n = colors.len();
         assert!(offset + n <= Self::N_LEDS as usize);
 
-<<<<<<< HEAD
         let max_i2c_write = min(max_i2c_write, MAX_I2C_WRITE);
         let mut buf: [u8; MAX_I2C_WRITE] = [0; MAX_I2C_WRITE];
 
@@ -219,16 +208,6 @@
             .register_write(addr, SET_BUF, &buf[..2 + sz])
             .map_err(SeesawError::I2c)?;
         Ok(sz)
-=======
-        (0..Self::N_LEDS)
-            .try_for_each(|n| {
-                let [zero, one] = u16::to_be_bytes(3 * n);
-                let color = colors[n as usize];
-                self.driver()
-                    .register_write(addr, SET_BUF, &[zero, one, color.0, color.1, color.2])
-            })
-            .map_err(SeesawError::I2c)
->>>>>>> 2da444c1
     }
 
     fn sync_neopixel(&mut self) -> Result<(), SeesawError<D::Error>> {
