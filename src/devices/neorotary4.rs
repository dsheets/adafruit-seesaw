use super::SeesawDeviceInit;
use crate::{
<<<<<<< HEAD
    modules::{
        neopixel::{NeopixelModule, RGB},
        quad_encoder::QuadEncoderModule,
        status::StatusModule,
        HardwareId,
    },
=======
    modules::{encoder::EncoderModule, neopixel::NeopixelModule, status::StatusModule, HardwareId},
>>>>>>> 2da444c1
    seesaw_device, Driver,
};

seesaw_device! {
    /// Anecdotally, I've had a lot of issues with the quad rotary encoder.
    ///
    /// Specifically, calls to set/reset the encoders' position seem to have no
    /// effect on the firmware's internal position counters.
    name: NeoRotary4,
    hardware_id: HardwareId::ATTINY817,
    product_id: 5752,
    default_addr: 0x49,
    modules: [
<<<<<<< HEAD
    QuadEncoderModule,
    GpioModule,
    NeopixelModule<RGB> { num_leds: 4, pin: 18 }
=======
        EncoderModule { num_encoders: 4, encoder_btn_pins: [12, 14, 17, 9] },
        GpioModule,
        NeopixelModule { num_leds: 4, pin: 18 }
>>>>>>> 2da444c1
    ]
}

impl<D: Driver> SeesawDeviceInit<D> for NeoRotary4<D> {
    fn init(mut self) -> Result<Self, Self::Error> {
        self.reset_and_verify_seesaw()
            .and_then(|_| self.enable_neopixel())
            .and_then(|_| self.enable_button(0))
            .and_then(|_| self.enable_button(1))
            .and_then(|_| self.enable_button(2))
            .and_then(|_| self.enable_button(3))
            .map(|_| self)
    }
}<|MERGE_RESOLUTION|>--- conflicted
+++ resolved
@@ -1,15 +1,6 @@
 use super::SeesawDeviceInit;
 use crate::{
-<<<<<<< HEAD
-    modules::{
-        neopixel::{NeopixelModule, RGB},
-        quad_encoder::QuadEncoderModule,
-        status::StatusModule,
-        HardwareId,
-    },
-=======
     modules::{encoder::EncoderModule, neopixel::NeopixelModule, status::StatusModule, HardwareId},
->>>>>>> 2da444c1
     seesaw_device, Driver,
 };
 
@@ -23,15 +14,9 @@
     product_id: 5752,
     default_addr: 0x49,
     modules: [
-<<<<<<< HEAD
-    QuadEncoderModule,
-    GpioModule,
-    NeopixelModule<RGB> { num_leds: 4, pin: 18 }
-=======
         EncoderModule { num_encoders: 4, encoder_btn_pins: [12, 14, 17, 9] },
         GpioModule,
         NeopixelModule { num_leds: 4, pin: 18 }
->>>>>>> 2da444c1
     ]
 }
 
